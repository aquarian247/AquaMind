--- conflicted
+++ resolved
@@ -178,12 +178,12 @@
 | **Spec Generation** | `drf-spectacular ≥ 0.28` builds a **single OpenAPI 3.1** file (`api/openapi.yaml`) on every push. |
 | **CI Artefact** | GitHub Actions uploads this schema as an artefact; workflow name `Generate & Validate API Spec`. |
 | **Frontend Consumption** | Front-end repo downloads the artefact, then runs `openapi-typescript-codegen` to regenerate the typed client & hooks. |
-| **Contract Testing** | tests/contract/test_api_contract.py |
+| **Contract Testing** | Backend CI runs **Schemathesis** with `--hypothesis-max-examples=10`, using runtime hooks (`aquamind.utils.schemathesis_hooks`) for auth & SQLite integer clamping. |
 | **Cross-Repo Sync** | A Factory **Code Droid** watches for spec diffs; when detected, it opens coordinated PRs:<br>① Backend – spec change<br>② Frontend – regenerated TypeScript client.<br>Both PRs must pass contract tests before merge. |
 
 **Why It Matters**  
 This architecture guarantees that:  
-1. Backend implementation ↔ OpenAPI spec stay in lock-step (tests/contract/test_api_contract.py fails CI if they diverge).  
+1. Backend implementation ↔ OpenAPI spec stay in lock-step (Schemathesis fails CI if they diverge).  
 2. Frontend always compiles against the latest, type-safe client without manual steps.  
 3. Documentation (Swagger / ReDoc) is auto-published and always accurate.  
 
@@ -236,12 +236,8 @@
     * `POST /api/auth/token/` and `POST /api/v1/auth/token/` (obtain DRF token)
     * `GET /api/v1/auth/dev-auth/` (fetch token for anonymous dev)
 *   **Not enabled in production** – guarded by `settings.DEBUG`
-<<<<<<< HEAD
-*   Used heavily by unit tests and contract testing (tests/contract/test_api_contract.py) where a quick token without JWT decoding overhead speeds up thousands of requests
-=======
 *   Used heavily by unit tests and Schemathesis where a quick token without JWT decoding overhead speeds up thousands of requests
 *   Provides alternative token-based auth for development and testing scenarios
->>>>>>> 029d3e0e
 
 ### 3. Multi-Environment Strategy
 * **Local Dev / CI:** Uses JWT with local accounts. No AD/LDAP integration required.
